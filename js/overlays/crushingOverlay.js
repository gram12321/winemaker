--- conflicted
+++ resolved
@@ -625,69 +625,17 @@
         }
     }
 
-    // Get the task ID before creating the task
-    const taskId = taskManager.taskIdCounter + 1;
-    
-    // Find and assign the selected crushing tool
-    if (selectedMethod && selectedMethod !== 'Hand Crushing') {
-        const buildings = loadBuildings();
-        const tool = buildings.flatMap(b => 
-            b.slots.flatMap(slot => 
-                slot.tools.find(t => 
-                    t.name === selectedMethod && 
-                    t.isAvailable()
-                )
-            )
-        ).find(t => t);
-
-        if (tool) {
-            tool.assignToTask(taskId);
-            storeBuildings(buildings);
-        }
-    }
-
     taskManager.addProgressiveTask(
         'Crushing',
         'winery',
         workData.totalWork,
         (target, progress, params) => {
-<<<<<<< HEAD
             if (!params.lastProgress) params.lastProgress = 0;
             const progressIncrement = progress - params.lastProgress;
             const grapesToProcess = Math.min(params.totalGrapes * progressIncrement, params.totalGrapes);
             const mustAmount = calculateMustAmount(grapesToProcess);
             params.lastProgress = progress;
             performCrushing(params.selectedStorages, mustAmount, grapesToProcess, params.destemming);
-=======
-            if (!params.lastProgress) {
-                params.lastProgress = 0;
-                
-                // Calculate green flavors chance only once at the start
-                if (!destemming && params.grapeRipeness !== undefined) {
-                    const greenFlavorChance = (1 - params.grapeRipeness) * 0.05;
-                    if (Math.random() < greenFlavorChance) {
-                        addConsoleMessage(`The must will develop green flavors due to stems being present during crushing.`);
-                        params.developGreenFlavors = true;
-                    }
-                }
-            }
-
-            const processedAmount = totalAvailableSpace * (progress - params.lastProgress);
-            params.lastProgress = progress;
-
-            if (params.developGreenFlavors) {
-                params.specialFeatures = ['Green Flavors'];
-            }
-            
-            performCrushing(
-                params.selectedStorages, 
-                processedAmount, 
-                params.totalGrapes, 
-                params.destemming,
-                params.grapeStorageId, // Add this parameter
-                params.resourceName    // Add this parameter
-            );
->>>>>>> 4211a664
         },
         null,
         { 
@@ -696,13 +644,7 @@
             totalGrapes,
             selectedMethod,
             destemming,
-<<<<<<< HEAD
             grapeRipeness: grapeResource.ripeness
-=======
-            grapeRipeness: grapeResource.ripeness,
-            grapeStorageId: selectedGrape.dataset.storage,    // Store grape storage ID
-            resourceName: selectedGrape.dataset.resource      // Store resource name
->>>>>>> 4211a664
         }
     );
 
@@ -729,17 +671,11 @@
     return crushing(selectedGrape, selectedStorages, totalAvailableSpace, totalGrapes);
 }
 
-<<<<<<< HEAD
 // Update performCrushing to be more explicit about the amounts
 export function performCrushing(selectedStorages, mustAmount, grapeAmount, destemming) {
 
     // Now grapeAmount is explicitly passed and matches what we want to remove
     const grapeAmountToRemove = grapeAmount;
-=======
-export function performCrushing(selectedStorages, mustAmount, totalGrapes, destemming, grapeStorageId, resourceName) {
-    const grapeAmountToRemove = Math.min(mustAmount / 0.6, totalGrapes);
-
->>>>>>> 4211a664
     if (grapeAmountToRemove <= 0) {
         return false;
     }
@@ -822,13 +758,9 @@
         const ripeness = grapeResource.ripeness;
         const greenFlavorChance = (1 - ripeness) * 0.05;
         
-<<<<<<< HEAD
         const roll = Math.random();
         
         if (roll < greenFlavorChance) {
-=======
-        if (Math.random() < greenFlavorChance) {
->>>>>>> 4211a664
             addConsoleMessage(`The must has developed green flavors due to stems being present during crushing.`);
             characteristics.specialFeatures = ['Green Flavors'];
         }
