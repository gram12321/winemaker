--- conflicted
+++ resolved
@@ -106,14 +106,14 @@
             showHireStaffOptionsOverlay();
         });
     }
-<<<<<<< HEAD
+
     
     if (teamManagementBtn) {
         teamManagementBtn.addEventListener('click', () => {
             showTeamManagementOverlay();
         });
     }
-=======
+
 
     const createTeamBtn = overlay.querySelector('#create-team-btn');
     if (createTeamBtn) {
@@ -173,5 +173,5 @@
 function deleteTeam(name) {
     teams = teams.filter(team => team.name !== name);
     displayTeams();
->>>>>>> 68bd8199
+
 }